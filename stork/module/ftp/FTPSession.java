--- conflicted
+++ resolved
@@ -125,12 +125,8 @@
   }
 
   // Close the session and free any resources.
-<<<<<<< HEAD
   public Bell<Void> close() {
     return new Bell<Void>().ring();
-=======
-  public void close() {
-    //ch.close();
   }
 
   // Select a resource given the path part of the URI.
@@ -194,9 +190,7 @@
   }
 
   // Throws an error if the session is closed.
-  private void checkSession() {
->>>>>>> e6ba3eca
-  }
+  private void checkSession() { }
 
   public static void main(String[] args) {
     FTPSession src  = connect("ftp://didclab-ws8/home/globus/.bash_history").sync();
